/*
   Unix Azure Entra ID implementation
   Copyright (C) David Mulder <dmulder@samba.org> 2024

   This program is free software; you can redistribute it and/or modify
   it under the terms of the GNU General Public License as published by
   the Free Software Foundation; either version 3 of the License, or
   (at your option) any later version.

   This program is distributed in the hope that it will be useful,
   but WITHOUT ANY WARRANTY; without even the implied warranty of
   MERCHANTABILITY or FITNESS FOR A PARTICULAR PURPOSE.  See the
   GNU General Public License for more details.

   You should have received a copy of the GNU General Public License
   along with this program.  If not, see <http://www.gnu.org/licenses/>.
*/
use super::interface::{
    AuthCacheAction, AuthCredHandler, AuthRequest, AuthResult, CacheState, GroupToken, Id,
    IdProvider, IdpError, UserToken,
};
use crate::config::split_username;
use crate::config::HimmelblauConfig;
use crate::config::IdAttr;
use crate::constants::EDGE_BROWSER_CLIENT_ID;
use crate::db::KeyStoreTxn;
use crate::idprovider::interface::{tpm, UserTokenState};
use crate::unix_proto::PamAuthRequest;
use anyhow::{anyhow, Result};
use async_trait::async_trait;
use himmelblau::auth::{BrokerClientApplication, UserToken as UnixUserToken};
use himmelblau::discovery::EnrollAttrs;
use himmelblau::error::{MsalError, DEVICE_AUTH_FAIL};
use himmelblau::graph::{DirectoryObject, Graph};
use himmelblau::{AuthOption, MFAAuthContinue};
use idmap::Idmap;
use kanidm_hsm_crypto::{LoadableIdentityKey, LoadableMsOapxbcRsaKey, PinValue, SealedData, Tpm};
use regex::Regex;
use reqwest;
use reqwest::Url;
use serde::{Deserialize, Serialize};
use std::collections::HashMap;
use std::sync::Arc;
use std::thread::sleep;
use std::time::Duration;
use std::time::SystemTime;
use tokio::sync::{broadcast, Mutex, RwLock};
use uuid::Uuid;

macro_rules! extract_base_url {
    ($msg:expr) => {{
        if let Some(regex) = Regex::new(r#"https?://[^\s"'<>]+"#).ok() {
            if let Some(mat) = regex.find(&$msg) {
                if let Ok(mut parsed) = Url::parse(mat.as_str()) {
                    parsed.set_query(None);
                    parsed.set_fragment(None);
                    Some(parsed.to_string())
                } else {
                    None
                }
            } else {
                None
            }
        } else {
            None
        }
    }};
}

#[derive(Deserialize, Serialize)]
struct Token(Option<String>, String);

pub struct HimmelblauMultiProvider {
    config: Arc<RwLock<HimmelblauConfig>>,
    providers: RwLock<HashMap<String, HimmelblauProvider>>,
}

struct RefreshCache {
    refresh_cache: RwLock<HashMap<String, (SealedData, SystemTime)>>,
}

impl RefreshCache {
    fn new() -> Self {
        RefreshCache {
            refresh_cache: RwLock::new(HashMap::new()),
        }
    }

    async fn refresh_token(&self, account_id: &str) -> Result<SealedData, IdpError> {
        self.purge().await;
        let refresh_cache = self.refresh_cache.read().await;
        match refresh_cache.get(account_id) {
            Some((refresh_token, _)) => Ok(refresh_token.clone()),
            None => Err(IdpError::NotFound),
        }
    }

    async fn purge(&self) {
        let mut refresh_cache = self.refresh_cache.write().await;
        let mut remove_list = vec![];
        for (k, (_, iat)) in refresh_cache.iter() {
            if *iat > SystemTime::now() + Duration::from_secs(86400) {
                remove_list.push(k.clone());
            }
        }
        for k in remove_list.iter() {
            refresh_cache.remove_entry(k);
        }
    }

    async fn add(&self, account_id: &str, prt: &SealedData) {
        let mut refresh_cache = self.refresh_cache.write().await;
        refresh_cache.insert(account_id.to_string(), (prt.clone(), SystemTime::now()));
    }
}

impl HimmelblauMultiProvider {
    pub async fn new<D: KeyStoreTxn + Send>(
        config_filename: &str,
        keystore: &mut D,
    ) -> Result<Self> {
        let config = match HimmelblauConfig::new(Some(config_filename)) {
            Ok(config) => Arc::new(RwLock::new(config)),
            Err(e) => return Err(anyhow!("{}", e)),
        };
        let idmap = match Idmap::new() {
            Ok(idmap) => Arc::new(RwLock::new(idmap)),
            Err(e) => return Err(anyhow!("{:?}", e)),
        };

        let mut providers = HashMap::new();
        let cfg = config.read().await;
        for domain in cfg.get_configured_domains() {
            debug!("Adding provider for domain {}", domain);
            let authority_host = cfg.get_authority_host(&domain);
            let tenant_id = cfg.get_tenant_id(&domain);
            let graph_url = cfg.get_graph_url(&domain);
            let graph = match Graph::new(
                &cfg.get_odc_provider(&domain),
                &domain,
                Some(&authority_host),
                tenant_id.as_deref(),
                graph_url.as_deref(),
            )
            .await
            {
                Ok(graph) => graph,
                Err(e) => {
                    error!("Failed initializing provider: {:?}", e);
                    continue;
                }
            };
            let app_id = cfg.get_app_id(&domain);
            let app = BrokerClientApplication::new(None, app_id.as_deref(), None, None)
                .map_err(|e| anyhow!("{:?}", e))?;
            let provider = HimmelblauProvider::new(app, &config, &domain, graph, &idmap)
                .map_err(|_| anyhow!("Failed to initialize the provider"))?;
            {
                let mut client = provider.client.write().await;
                if let Ok(transport_key) =
                    provider.fetch_loadable_transport_key_from_keystore(keystore)
                {
                    client.set_transport_key(transport_key);
                }
                if let Ok(cert_key) = provider.fetch_loadable_cert_key_from_keystore(keystore) {
                    client.set_cert_key(cert_key);
                }
            }
            providers.insert(domain.to_string(), provider);
        }

        Ok(HimmelblauMultiProvider {
            config: config.clone(),
            providers: RwLock::new(providers),
        })
    }
}

macro_rules! find_provider {
    ($hmp:ident, $providers:ident, $domain:ident) => {{
        match $providers.get($domain) {
            Some(provider) => Some(provider),
            None => {
                // Attempt to match a provider alias
                let mut cfg = $hmp.config.write().await;
                match cfg.get_primary_domain_from_alias($domain).await {
                    Some(domain) => $providers.get(&domain),
                    None => None,
                }
            }
        }
    }};
}

#[async_trait]
impl IdProvider for HimmelblauMultiProvider {
    /* TODO: Kanidm should be modified to provide the account_id to
     * provider_authenticate, so that we can test the correct provider here.
     * Currently we go offline if ANY provider is down, which could be
     * incorrect. */
    async fn check_online(&self, tpm: &mut tpm::BoxedDynTpm, now: SystemTime) -> bool {
        for (_domain, provider) in self.providers.read().await.iter() {
            if !provider.check_online(tpm, now).await {
                return false;
            }
        }
        true
    }

    async fn unix_user_access(
        &self,
        id: &Id,
        scopes: Vec<String>,
        old_token: Option<&UserToken>,
        client_id: Option<String>,
        tpm: &mut tpm::BoxedDynTpm,
        machine_key: &tpm::MachineKey,
    ) -> Result<UnixUserToken, IdpError> {
        let account_id = match old_token {
            Some(token) => token.spn.clone(),
            None => id.to_string().clone(),
        };
        match split_username(&account_id) {
            Some((_sam, domain)) => {
                let providers = self.providers.read().await;
                match find_provider!(self, providers, domain) {
                    Some(provider) => {
                        provider
                            .unix_user_access(id, scopes, old_token, client_id, tpm, machine_key)
                            .await
                    }
                    None => Err(IdpError::NotFound),
                }
            }
            None => Err(IdpError::NotFound),
        }
    }

    async fn unix_user_ccaches(
        &self,
        id: &Id,
        old_token: Option<&UserToken>,
        tpm: &mut tpm::BoxedDynTpm,
        machine_key: &tpm::MachineKey,
    ) -> (Vec<u8>, Vec<u8>) {
        let account_id = match old_token {
            Some(token) => token.spn.clone(),
            None => id.to_string().clone(),
        };
        match split_username(&account_id) {
            Some((_sam, domain)) => {
                let providers = self.providers.read().await;
                match find_provider!(self, providers, domain) {
                    Some(provider) => {
                        provider
                            .unix_user_ccaches(id, old_token, tpm, machine_key)
                            .await
                    }
                    None => (vec![], vec![]),
                }
            }
            None => (vec![], vec![]),
        }
    }

    async fn unix_user_prt_cookie(
        &self,
        id: &Id,
        old_token: Option<&UserToken>,
        tpm: &mut tpm::BoxedDynTpm,
        machine_key: &tpm::MachineKey,
    ) -> Result<String, IdpError> {
        let account_id = match old_token {
            Some(token) => token.spn.clone(),
            None => id.to_string().clone(),
        };
        match split_username(&account_id) {
            Some((_sam, domain)) => {
                let providers = self.providers.read().await;
                match find_provider!(self, providers, domain) {
                    Some(provider) => {
                        provider
                            .unix_user_prt_cookie(id, old_token, tpm, machine_key)
                            .await
                    }
                    None => Err(IdpError::NotFound),
                }
            }
            None => Err(IdpError::NotFound),
        }
    }

    async fn change_auth_token<D: KeyStoreTxn + Send>(
        &self,
        account_id: &str,
        token: &UnixUserToken,
        new_tok: &str,
        keystore: &mut D,
        tpm: &mut tpm::BoxedDynTpm,
        machine_key: &tpm::MachineKey,
    ) -> Result<bool, IdpError> {
        match split_username(account_id) {
            Some((_sam, domain)) => {
                let providers = self.providers.read().await;
                match find_provider!(self, providers, domain) {
                    Some(provider) => {
                        provider
                            .change_auth_token(
                                account_id,
                                token,
                                new_tok,
                                keystore,
                                tpm,
                                machine_key,
                            )
                            .await
                    }
                    None => Err(IdpError::NotFound),
                }
            }
            None => Err(IdpError::NotFound),
        }
    }

    async fn unix_user_get(
        &self,
        id: &Id,
        old_token: Option<&UserToken>,
        tpm: &mut tpm::BoxedDynTpm,
        machine_key: &tpm::MachineKey,
    ) -> Result<UserTokenState, IdpError> {
        /* AAD doesn't permit user listing (must use cache entries from auth) */
        let account_id = match old_token {
            Some(token) => token.spn.clone(),
            None => id.to_string().clone(),
        };
        match split_username(&account_id) {
            Some((_sam, domain)) => {
                let providers = self.providers.read().await;
                match find_provider!(self, providers, domain) {
                    Some(provider) => {
                        provider
                            .unix_user_get(id, old_token, tpm, machine_key)
                            .await
                    }
                    None => Err(IdpError::NotFound),
                }
            }
            None => Err(IdpError::NotFound),
        }
    }

    async fn unix_user_online_auth_init<D: KeyStoreTxn + Send>(
        &self,
        account_id: &str,
        token: Option<&UserToken>,
        keystore: &mut D,
        tpm: &mut tpm::BoxedDynTpm,
        machine_key: &tpm::MachineKey,
        shutdown_rx: &broadcast::Receiver<()>,
    ) -> Result<(AuthRequest, AuthCredHandler), IdpError> {
        match split_username(account_id) {
            Some((_sam, domain)) => {
                let providers = self.providers.read().await;
                match find_provider!(self, providers, domain) {
                    Some(provider) => {
                        provider
                            .unix_user_online_auth_init(
                                account_id,
                                token,
                                keystore,
                                tpm,
                                machine_key,
                                shutdown_rx,
                            )
                            .await
                    }
                    None => Err(IdpError::NotFound),
                }
            }
            None => {
                debug!("Authentication ignored for local user '{}'", account_id);
                Err(IdpError::NotFound)
            }
        }
    }

    async fn unix_user_online_auth_step<D: KeyStoreTxn + Send>(
        &self,
        account_id: &str,
        old_token: &UserToken,
        service: &str,
        cred_handler: &mut AuthCredHandler,
        pam_next_req: PamAuthRequest,
        keystore: &mut D,
        tpm: &mut tpm::BoxedDynTpm,
        machine_key: &tpm::MachineKey,
        shutdown_rx: &broadcast::Receiver<()>,
    ) -> Result<(AuthResult, AuthCacheAction), IdpError> {
        match split_username(account_id) {
            Some((_sam, domain)) => {
                let providers = self.providers.read().await;
                match find_provider!(self, providers, domain) {
                    Some(provider) => {
                        provider
                            .unix_user_online_auth_step(
                                account_id,
                                old_token,
                                service,
                                cred_handler,
                                pam_next_req,
                                keystore,
                                tpm,
                                machine_key,
                                shutdown_rx,
                            )
                            .await
                    }
                    None => Err(IdpError::NotFound),
                }
            }
            None => {
                debug!("Authentication ignored for local user '{}'", account_id);
                Err(IdpError::NotFound)
            }
        }
    }

    async fn unix_user_offline_auth_init<D: KeyStoreTxn + Send>(
        &self,
        account_id: &str,
        token: Option<&UserToken>,
        keystore: &mut D,
    ) -> Result<(AuthRequest, AuthCredHandler), IdpError> {
        match split_username(account_id) {
            Some((_sam, domain)) => {
                let providers = self.providers.read().await;
                match find_provider!(self, providers, domain) {
                    Some(provider) => {
                        provider
                            .unix_user_offline_auth_init(account_id, token, keystore)
                            .await
                    }
                    None => Err(IdpError::NotFound),
                }
            }
            None => {
                debug!("Authentication ignored for local user '{}'", account_id);
                Err(IdpError::NotFound)
            }
        }
    }

    async fn unix_user_offline_auth_step<D: KeyStoreTxn + Send>(
        &self,
        account_id: &str,
        token: &UserToken,
        cred_handler: &mut AuthCredHandler,
        pam_next_req: PamAuthRequest,
        keystore: &mut D,
        tpm: &mut tpm::BoxedDynTpm,
        machine_key: &tpm::MachineKey,
        online_at_init: bool,
    ) -> Result<AuthResult, IdpError> {
        match split_username(account_id) {
            Some((_sam, domain)) => {
                let providers = self.providers.read().await;
                match find_provider!(self, providers, domain) {
                    Some(provider) => {
                        provider
                            .unix_user_offline_auth_step(
                                account_id,
                                token,
                                cred_handler,
                                pam_next_req,
                                keystore,
                                tpm,
                                machine_key,
                                online_at_init,
                            )
                            .await
                    }
                    None => Err(IdpError::NotFound),
                }
            }
            None => {
                debug!("Authentication ignored for local user '{}'", account_id);
                Err(IdpError::NotFound)
            }
        }
    }

    async fn unix_group_get(
        &self,
        _id: &Id,
        _tpm: &mut tpm::BoxedDynTpm,
    ) -> Result<GroupToken, IdpError> {
        /* AAD doesn't permit group listing (must use cache entries from auth) */
        Err(IdpError::BadRequest)
    }

    async fn get_cachestate(&self, account_id: Option<&str>) -> CacheState {
        match account_id {
            Some(account_id) => match split_username(account_id) {
                Some((_sam, domain)) => {
                    let providers = self.providers.read().await;
                    match find_provider!(self, providers, domain) {
                        Some(provider) => return provider.get_cachestate(Some(account_id)).await,
                        None => return CacheState::Offline,
                    }
                }
                None => return CacheState::Offline,
            },
            None => {
                for (_domain, provider) in self.providers.read().await.iter() {
                    match provider.get_cachestate(None).await {
                        CacheState::Offline => return CacheState::Offline,
                        CacheState::OfflineNextCheck(time) => {
                            return CacheState::OfflineNextCheck(time)
                        }
                        _ => continue,
                    }
                }
            }
        }
        CacheState::Online
    }
}

// If the provider is offline, we need to backoff and wait a bit.
const OFFLINE_NEXT_CHECK: Duration = Duration::from_secs(15);

pub struct HimmelblauProvider {
    state: Mutex<CacheState>,
    client: RwLock<BrokerClientApplication>,
    config: Arc<RwLock<HimmelblauConfig>>,
    domain: String,
    graph: Graph,
    refresh_cache: RefreshCache,
    idmap: Arc<RwLock<Idmap>>,
    init: RwLock<bool>,
}

impl HimmelblauProvider {
    pub fn new(
        client: BrokerClientApplication,
        config: &Arc<RwLock<HimmelblauConfig>>,
        domain: &str,
        graph: Graph,
        idmap: &Arc<RwLock<Idmap>>,
    ) -> Result<Self, IdpError> {
        Ok(HimmelblauProvider {
            state: Mutex::new(CacheState::OfflineNextCheck(SystemTime::now())),
            client: RwLock::new(client),
            config: config.clone(),
            domain: domain.to_string(),
            graph,
            refresh_cache: RefreshCache::new(),
            idmap: idmap.clone(),
            init: RwLock::new(false),
        })
    }
}

#[async_trait]
impl IdProvider for HimmelblauProvider {
    #[instrument(level = "debug", skip_all)]
    async fn check_online(&self, tpm: &mut tpm::BoxedDynTpm, now: SystemTime) -> bool {
        let state = self.state.lock().await.clone();
        match state {
            // Proceed
            CacheState::Online => true,
            CacheState::OfflineNextCheck(at_time) if now >= at_time => {
                // Attempt online. If fails, return token.
                self.attempt_online(tpm, now).await
            }
            CacheState::OfflineNextCheck(_) | CacheState::Offline => false,
        }
    }

    #[instrument(skip(self, old_token, tpm, machine_key))]
    async fn unix_user_access(
        &self,
        id: &Id,
        scopes: Vec<String>,
        old_token: Option<&UserToken>,
        client_id: Option<String>,
        tpm: &mut tpm::BoxedDynTpm,
        machine_key: &tpm::MachineKey,
    ) -> Result<UnixUserToken, IdpError> {
        if let Err(_) = self.delayed_init().await {
            // We can't fetch an access_token when initialization hasn't
            // completed. This only happens when we're offline during first
            // startup. This should never happen!
            return Err(IdpError::BadRequest);
        }

        if !self.check_online(tpm, SystemTime::now()).await {
            // We can't fetch an access_token when offline
            return Err(IdpError::BadRequest);
        }

        /* Use the prt mem cache to refresh the user token */
        let account_id = match old_token {
            Some(token) => token.spn.clone(),
            None => id.to_string().clone(),
        };
        let prt = self.refresh_cache.refresh_token(&account_id).await?;
        self.client
            .write()
            .await
            .exchange_prt_for_access_token(
                &prt,
                scopes.iter().map(|s| s.as_ref()).collect(),
                None,
                client_id.as_deref(),
                tpm,
                machine_key,
            )
            .await
            .map_err(|e| {
                error!("{:?}", e);
                IdpError::BadRequest
            })
    }

    #[instrument(skip(self, old_token, tpm, machine_key))]
    async fn unix_user_ccaches(
        &self,
        id: &Id,
        old_token: Option<&UserToken>,
        tpm: &mut tpm::BoxedDynTpm,
        machine_key: &tpm::MachineKey,
    ) -> (Vec<u8>, Vec<u8>) {
        if let Err(_) = self.delayed_init().await {
            // We can't fetch krb5 tgts when initialization hasn't
            // completed. This only happens when we're offline during first
            // startup. This should never happen!
            return (vec![], vec![]);
        }

        if !self.check_online(tpm, SystemTime::now()).await {
            // We can't fetch krb5 tgts when offline
            return (vec![], vec![]);
        }

        let account_id = match old_token {
            Some(token) => token.spn.clone(),
            None => id.to_string().clone(),
        };
        let prt = match self.refresh_cache.refresh_token(&account_id).await {
            Ok(prt) => prt,
            Err(e) => {
                error!("Failed fetching PRT for Kerberos CCache: {:?}", e);
                return (vec![], vec![]);
            }
        };
        let cloud_ccache = self
            .client
            .write()
            .await
            .fetch_cloud_ccache(&prt, tpm, machine_key)
            .unwrap_or(vec![]);
        let ad_ccache = self
            .client
            .write()
            .await
            .fetch_ad_ccache(&prt, tpm, machine_key)
            .unwrap_or(vec![]);
        (cloud_ccache, ad_ccache)
    }

    #[instrument(skip(self, old_token, tpm, machine_key))]
    async fn unix_user_prt_cookie(
        &self,
        id: &Id,
        old_token: Option<&UserToken>,
        tpm: &mut tpm::BoxedDynTpm,
        machine_key: &tpm::MachineKey,
    ) -> Result<String, IdpError> {
        if let Err(_) = self.delayed_init().await {
            // We can't fetch a PRT cookie when initialization hasn't
            // completed. This only happens when we're offline during first
            // startup. This should never happen!
            return Err(IdpError::BadRequest);
        }

        if !self.check_online(tpm, SystemTime::now()).await {
            // We can't fetch a PRT cookie when offline
            return Err(IdpError::BadRequest);
        }

        /* Use the prt mem cache to refresh the user token */
        let account_id = match old_token {
            Some(token) => token.spn.clone(),
            None => id.to_string().clone(),
        };
        let prt = self.refresh_cache.refresh_token(&account_id).await?;
        self.client
            .write()
            .await
            .acquire_prt_sso_cookie(&prt, tpm, machine_key)
            .await
            .map_err(|e| {
                error!("Failed to request prt cookie: {:?}", e);
                IdpError::BadRequest
            })
    }

    #[instrument(skip(self, token, new_tok, keystore, tpm, machine_key))]
    async fn change_auth_token<D: KeyStoreTxn + Send>(
        &self,
        account_id: &str,
        token: &UnixUserToken,
        new_tok: &str,
        keystore: &mut D,
        tpm: &mut tpm::BoxedDynTpm,
        machine_key: &tpm::MachineKey,
    ) -> Result<bool, IdpError> {
        if let Err(_) = self.delayed_init().await {
            // We can't change the Hello PIN when initialization hasn't
            // completed. This only happens when we're offline during first
            // startup.
            return Err(IdpError::BadRequest);
        }

        if !self.check_online(tpm, SystemTime::now()).await {
            // We can't change the Hello PIN when offline
            return Err(IdpError::BadRequest);
        }

        let hello_tag = self.fetch_hello_key_tag(account_id);

        // Ensure the user is setting the token for the account it has authenticated to
        if account_id.to_string().to_lowercase()
            != token
                .spn()
                .map_err(|e| {
                    error!("Failed checking the spn on the user token: {:?}", e);
                    IdpError::BadRequest
                })?
                .to_lowercase()
        {
            error!("A hello key may only be set by the authenticated user!");
            return Err(IdpError::BadRequest);
        }

        // Set the hello pin
        let hello_key = match self
            .client
            .write()
            .await
            .provision_hello_for_business_key(token, tpm, machine_key, new_tok)
            .await
        {
            Ok(hello_key) => hello_key,
            Err(e) => {
                error!("Failed to provision hello key: {:?}", e);
                return Ok(false);
            }
        };
        keystore
            .insert_tagged_hsm_key(&hello_tag, &hello_key)
            .map_err(|e| {
                error!("Failed to provision hello key: {:?}", e);
                IdpError::Tpm
            })?;
        Ok(true)
    }

    #[instrument(skip(self, old_token, tpm, machine_key))]
    async fn unix_user_get(
        &self,
        id: &Id,
        old_token: Option<&UserToken>,
        tpm: &mut tpm::BoxedDynTpm,
        machine_key: &tpm::MachineKey,
    ) -> Result<UserTokenState, IdpError> {
        macro_rules! net_down_check {
            ($res:expr, $($pat:pat => $result:expr),*) => {
                match $res {
                    Ok(val) => val,
                    Err(MsalError::RequestFailed(msg)) => {
                        info!(?msg, "Network down detected");
                        let mut state = self.state.lock().await;
                        *state = CacheState::OfflineNextCheck(SystemTime::now() + OFFLINE_NEXT_CHECK);
                        return Ok(UserTokenState::UseCached)
                    },
                    $($pat => $result),*
                }
            }
        }

        if let Err(_) = self.delayed_init().await {
            // Initialization failed. Report that the system is offline. We
            // can't proceed with initialization until the system is online.
            info!("Network down detected");
            let mut state = self.state.lock().await;
            *state = CacheState::OfflineNextCheck(SystemTime::now() + OFFLINE_NEXT_CHECK);
            return Ok(UserTokenState::UseCached);
        }

        if !self.check_online(tpm, SystemTime::now()).await {
            // We are offline, return that we should use a cached token.
            return Ok(UserTokenState::UseCached);
        }

        /* Use the prt mem cache to refresh the user token */
        let account_id = match old_token {
            Some(token) => token.spn.clone(),
            None => id.to_string().clone(),
        };
        macro_rules! fake_user {
            () => {
                match old_token {
                    // If we have an existing token, just keep it
                    Some(token) => return Ok(UserTokenState::Update(token.clone())),
                    // Otherwise, see if we should fake it
                    None => {
                        // Check if the user exists
                        let auth_init = net_down_check!(
                            self.client
                                .write()
                                .await
                                .check_user_exists(&account_id, &[])
                                .await,
                            Err(e) => {
                                error!("Failed checking if the user exists: {:?}", e);
                                return Err(IdpError::BadRequest);
                            }
                        );
                        if auth_init.exists() {
                            // Generate a UserToken, with invalid uuid. We can
                            // only fetch this from an authenticated token.
                            let config = self.config.read().await;
                            let gidnumber = match config.get_id_attr_map() {
                                // If Uuid mapping is enabled, bail out now.
                                // We can only provide a valid idmapping with
                                // name idmapping at this point.
                                #[cfg(not(feature = "no_sssd_idmap"))]
                                IdAttr::Uuid => return Err(IdpError::BadRequest),
                                #[cfg(not(feature = "no_sssd_idmap"))]
                                IdAttr::Name | IdAttr::Rfc2307 => {
                                    let idmap = self.idmap.read().await;
                                    idmap.gen_to_unix(&self.graph.tenant_id().await.map_err(|e| {
                                        error!("{:?}", e);
                                        IdpError::BadRequest
                                    })?, &account_id).map_err(
                                        |e| {
                                            error!("{:?}", e);
                                            IdpError::BadRequest
                                        },
                                    )?
                                }
                                // Generate a UserToken, with invalid uuid and gid. We can
                                // only fetch these from an authenticated token. We have to
                                // provide something, or SSH will fail.
                                #[cfg(feature = "no_sssd_idmap")]
                                IdAttr::Rfc2307 => i32::MAX as u32,
                                #[cfg(feature = "no_sssd_idmap")]
                                IdAttr::Uuid => i32::MAX as u32,
                            };
                            let fake_uuid = Uuid::new_v4();
                            let groups = vec![GroupToken {
                                name: account_id.clone(),
                                spn: account_id.clone(),
                                uuid: fake_uuid,
                                gidnumber,
                            }];
                            let config = self.config.read().await;
                            return Ok(UserTokenState::Update(UserToken {
                                name: account_id.clone(),
                                spn: account_id.clone(),
                                uuid: fake_uuid,
                                real_gidnumber: Some(gidnumber),
                                gidnumber,
                                displayname: "".to_string(),
                                shell: Some(config.get_shell(Some(&self.domain))),
                                groups,
                                tenant_id: Some(Uuid::parse_str(&self.graph.tenant_id().await.map_err(|e| {
                                        error!("{:?}", e);
                                        IdpError::BadRequest
                                    })?).map_err(|e| {
                                    error!("{:?}", e);
                                    IdpError::BadRequest
                                })?),
                                valid: true,
                            }));
                        } else {
                            // This is the one time we really should return
                            // UserTokenState::NotFound, because this user doesn't exist.
                            return Ok(UserTokenState::NotFound);
                        }
                    }
                }
            };
        }
        let prt = match self.refresh_cache.refresh_token(&account_id).await {
            Ok(prt) => prt,
            Err(_) => fake_user!(),
        };
        // If an app_id is defined in the config, the app should have the
        // GroupMember.Read.All API permission.
        let cfg = self.config.read().await;
        let (client_id, scopes) = if cfg.get_app_id(&self.domain).is_some() {
            (None, vec!["GroupMember.Read.All"])
        } else {
            (
                Some(EDGE_BROWSER_CLIENT_ID),
                vec!["https://graph.microsoft.com/.default"],
            )
        };
        let token = net_down_check!(
            self.client
                .write()
                .await
                .exchange_prt_for_access_token(&prt, scopes, None, client_id, tpm, machine_key)
                .await,
            Err(e) => {
                error!("{:?}", e);
                // Never return IdpError::NotFound. This deletes the existing
                // user from the cache.
                fake_user!()
            }
        );
        match self.token_validate(&account_id, &token).await {
            Ok(AuthResult::Success { mut token }) => {
                /* Set the GECOS from the old_token, since MS doesn't
                 * provide this during a silent acquire
                 */
                if let Some(old_token) = old_token {
                    token.displayname.clone_from(&old_token.displayname)
                }
                Ok(UserTokenState::Update(token))
            }
            // Never return IdpError::NotFound. This deletes the existing
            // user from the cache.
            Ok(AuthResult::Denied(_)) | Ok(AuthResult::Next(_)) => fake_user!(),
            Err(_) => fake_user!(),
        }
    }

    #[instrument(skip(self, _token, keystore, tpm, _machine_key, _shutdown_rx))]
    async fn unix_user_online_auth_init<D: KeyStoreTxn + Send>(
        &self,
        account_id: &str,
        _token: Option<&UserToken>,
        keystore: &mut D,
        tpm: &mut tpm::BoxedDynTpm,
        _machine_key: &tpm::MachineKey,
        _shutdown_rx: &broadcast::Receiver<()>,
    ) -> Result<(AuthRequest, AuthCredHandler), IdpError> {
        macro_rules! net_down_check {
            ($res:expr, $($pat:pat => $result:expr),*) => {
                match $res {
                    Ok(val) => val,
                    Err(MsalError::RequestFailed(msg)) => {
                        info!(?msg, "Network down detected");
                        let mut state = self.state.lock().await;
                        *state = CacheState::OfflineNextCheck(SystemTime::now() + OFFLINE_NEXT_CHECK);
                        return Ok((
                            AuthRequest::InitDenied {
                                msg: "Online authentication is impossible while the device is offline."
                                    .to_string(),
                            },
                            AuthCredHandler::None,
                        ));
                    },
                    $($pat => $result),*
                }
            }
        }

        let hello_tag = self.fetch_hello_key_tag(account_id);
        let hello_key: Option<LoadableIdentityKey> =
            keystore.get_tagged_hsm_key(&hello_tag).map_err(|e| {
                error!("Failed fetching hello key from keystore: {:?}", e);
                IdpError::BadRequest
            })?;
        // Skip Hello authentication if it is disabled by config
        let hello_enabled = self.config.read().await.get_enable_hello();
        if !self.is_domain_joined(keystore).await || hello_key.is_none() || !hello_enabled {
            if let Err(_) = self.delayed_init().await {
                // Initialization failed. Report that the system is offline. We
                // can't proceed with initialization until the system is online.
                info!("Network down detected");
                let mut state = self.state.lock().await;
                *state = CacheState::OfflineNextCheck(SystemTime::now() + OFFLINE_NEXT_CHECK);
                return Ok((AuthRequest::Password, AuthCredHandler::None));
            }
            if self.config.read().await.get_enable_experimental_mfa() {
                let auth_options = vec![AuthOption::Fido, AuthOption::Passwordless];
                let auth_init = net_down_check!(
                    self.client
                        .write()
                        .await
                        .check_user_exists(account_id, &auth_options)
                        .await,
                    Err(e) => {
                        error!("{:?}", e);
                        return Err(IdpError::BadRequest);
                    }
                );
                if !auth_init.passwordless() {
                    Ok((AuthRequest::Password, AuthCredHandler::None))
                } else {
                    let flow = net_down_check!(
                        self.client
                            .write()
                            .await
                            .initiate_acquire_token_by_mfa_flow_for_device_enrollment(
                                account_id,
                                None,
                                &auth_options,
                                Some(auth_init),
                            )
                            .await,
                        Err(MsalError::PasswordRequired) => {
                            return Ok((AuthRequest::Password, AuthCredHandler::None));
                        },
                        Err(e) => {
                            error!("{:?}", e);
                            return Err(IdpError::BadRequest);
                        }
                    );
                    let msg = flow.msg.clone();
                    let polling_interval = flow.polling_interval.unwrap_or(5000);
                    Ok((
                        AuthRequest::MFAPoll {
                            msg,
                            // Kanidm pam expects a polling_interval in
                            // seconds, not milliseconds.
                            polling_interval: polling_interval / 1000,
                        },
                        AuthCredHandler::MFA {
                            flow,
                            password: None,
                        },
                    ))
                }
            } else {
                let resp = net_down_check!(
                    self.client
                        .write()
                        .await
                        .initiate_device_flow_for_device_enrollment()
                        .await,
                    Err(e) => {
                        error!("{:?}", e);
                        return Err(IdpError::BadRequest);
                    }
                );
                let mut flow: MFAAuthContinue = resp.into();
                if !self.is_domain_joined(keystore).await {
                    flow.resource = Some("https://enrollment.manage.microsoft.com".to_string());
                }
                let msg = flow.msg.clone();
                let polling_interval = flow.polling_interval.unwrap_or(5000);
                Ok((
                    AuthRequest::MFAPoll {
                        msg,
                        // Kanidm pam expects a polling_interval in
                        // seconds, not milliseconds.
                        polling_interval: polling_interval / 1000,
                    },
                    AuthCredHandler::MFA {
                        flow,
                        password: None,
                    },
                ))
            }
        } else {
            // Check if the network is even up prior to sending a PIN prompt,
            // otherwise we duplicate the PIN prompt when the network goes down.
            if !self.attempt_online(tpm, SystemTime::now()).await {
                // We are offline, fail the authentication now
                return Err(IdpError::BadRequest);
            }

            Ok((AuthRequest::Pin, AuthCredHandler::None))
        }
    }

    #[instrument(skip(
        self,
        old_token,
        cred_handler,
        pam_next_req,
        keystore,
        tpm,
        machine_key,
        _shutdown_rx
    ))]
    async fn unix_user_online_auth_step<D: KeyStoreTxn + Send>(
        &self,
        account_id: &str,
        old_token: &UserToken,
        service: &str,
        cred_handler: &mut AuthCredHandler,
        pam_next_req: PamAuthRequest,
        keystore: &mut D,
        tpm: &mut tpm::BoxedDynTpm,
        machine_key: &tpm::MachineKey,
        _shutdown_rx: &broadcast::Receiver<()>,
    ) -> Result<(AuthResult, AuthCacheAction), IdpError> {
        macro_rules! net_down_check {
            ($res:expr, $($pat:pat => $result:expr),*) => {
                match $res {
                    Err(MsalError::RequestFailed(msg)) => {
                        let url = extract_base_url!(msg);
                        info!(?url, "Network down detected");
                        let mut state = self.state.lock().await;
                        *state = CacheState::OfflineNextCheck(SystemTime::now() + OFFLINE_NEXT_CHECK);
                        // Report the network outage to the user via PAM INFO.
                        return Ok((AuthResult::Denied("Network outage detected.".to_string()), AuthCacheAction::None));
                    },
                    $($pat => $result),*
                }
            }
        }

        if let Err(_) = self.delayed_init().await {
            // Initialization failed. Report that the system is offline. We
            // can't proceed with initialization until the system is online.
            info!("Network down detected");
            let mut state = self.state.lock().await;
            *state = CacheState::OfflineNextCheck(SystemTime::now() + OFFLINE_NEXT_CHECK);
            // Report the network outage to the user via PAM INFO.
            return Ok((
                AuthResult::Denied("Network outage detected.".to_string()),
                AuthCacheAction::None,
            ));
        }

        macro_rules! enroll_and_obtain_enrolled_token {
            ($token:ident) => {{
                if !self.is_domain_joined(keystore).await {
                    debug!("Device is not enrolled. Enrolling now.");
                    self.join_domain(tpm, &$token, keystore, machine_key)
                        .await
                        .map_err(|e| {
                            error!("Failed to join domain: {:?}", e);
                            IdpError::BadRequest
                        })?;
                }
                // If an app_id is defined in the config, the app should have the
                // GroupMember.Read.All API permission.
                let cfg = self.config.read().await;
                let (client_id, scopes) = if cfg.get_app_id(&self.domain).is_some() {
                    (None, vec!["GroupMember.Read.All"])
                } else {
                    (
                        Some(EDGE_BROWSER_CLIENT_ID),
                        vec!["https://graph.microsoft.com/.default"],
                    )
                };
                let mtoken2 = self
                    .client
                    .write()
                    .await
                    .acquire_token_by_refresh_token(
                        &$token.refresh_token,
                        scopes.clone(),
                        None,
                        client_id,
                        tpm,
                        machine_key,
                    )
                    .await;
                net_down_check!(mtoken2,
                    Ok(token) => token,
                    Err(e) => {
                        error!("{:?}", e);
                        match e {
                            MsalError::AcquireTokenFailed(err_resp) => {
                                if err_resp.error_codes.contains(&DEVICE_AUTH_FAIL) {
                                    /* A device authentication failure may happen
                                     * if Azure hasn't finished replicating the new
                                     * device object. Wait 5 seconds and try again. */
                                    info!("Azure hasn't finished replicating the device...");
                                    info!("Retrying in 5 seconds");
                                    sleep(Duration::from_secs(5));
                                    net_down_check!(
                                        self.client
                                            .write()
                                            .await
                                            .acquire_token_by_refresh_token(
                                                &$token.refresh_token,
                                                scopes,
                                                None,
                                                client_id,
                                                tpm,
                                                machine_key,
                                            )
                                            .await,
                                        Ok(token) => token,
                                        Err(e) => {
                                            error!("{:?}", e);
                                            return Err(IdpError::NotFound);
                                        }
                                    )
                                } else {
                                    return Err(IdpError::NotFound);
                                }
                            }
                            _ => return Err(IdpError::NotFound),
                        }
                    }
                )
            }};
        }
        macro_rules! auth_and_validate_hello_key {
            ($hello_key:ident, $cred:ident) => {{
                // If an app_id is defined in the config, the app should have the
                // GroupMember.Read.All API permission.
                let cfg = self.config.read().await;
                let (client_id, scopes) = if cfg.get_app_id(&self.domain).is_some() {
                    (None, vec!["GroupMember.Read.All"])
                } else {
                    (
                        Some(EDGE_BROWSER_CLIENT_ID),
                        vec!["https://graph.microsoft.com/.default"],
                    )
                };
                let token = match self
                    .client
                    .write()
                    .await
                    .acquire_token_by_hello_for_business_key(
                        account_id,
                        &$hello_key,
                        scopes,
                        None,
                        client_id,
                        tpm,
                        machine_key,
                        &$cred,
                    )
                    .await
                {
                    Ok(token) => token,
                    // If the network goes down during an online PIN auth, we can downgrade to an
                    // offline auth and permit the authentication to proceed.
                    Err(MsalError::RequestFailed(msg)) => {
                        info!(?msg, "Network down detected");
                        let mut state = self.state.lock().await;
                        *state =
                            CacheState::OfflineNextCheck(SystemTime::now() + OFFLINE_NEXT_CHECK);
                        return Ok((
                            AuthResult::Success {
                                token: old_token.clone(),
                            },
                            AuthCacheAction::None,
                        ));
                    }
                    Err(e) => {
                        error!("Failed to authenticate with hello key: {:?}", e);
                        return Ok((AuthResult::Denied(e.to_string()), AuthCacheAction::None));
                    }
                };

                match self.token_validate(account_id, &token).await {
                    Ok(AuthResult::Success { token }) => {
                        debug!("Returning user token from successful Hello PIN authentication.");
                        Ok((AuthResult::Success { token }, AuthCacheAction::None))
                    }
                    /* This should never happen. It doesn't make sense to
                     * continue from a Pin auth. */
                    Ok(AuthResult::Next(_)) => {
                        debug!("Invalid additional authentication requested with Hello auth.");
                        Err(IdpError::BadRequest)
                    }
                    Ok(auth_result) => {
                        debug!("Hello auth failed.");
                        Ok((auth_result, AuthCacheAction::None))
                    }
                    Err(e) => {
                        error!("Error encountered during Hello auth: {:?}", e);
                        Err(e)
                    }
                }
            }};
        }
        match (&mut *cred_handler, pam_next_req) {
            (AuthCredHandler::SetupPin { token }, PamAuthRequest::SetupPin { pin }) => {
                let hello_tag = self.fetch_hello_key_tag(account_id);

                let hello_key = net_down_check!(
                    self.client
                        .write()
                        .await
                        .provision_hello_for_business_key(token, tpm, machine_key, &pin)
                        .await,
                    Ok(hello_key) => hello_key,
                    Err(e) => {
                        return Ok((
                            AuthResult::Next(AuthRequest::SetupPin {
                                msg: format!(
                                    "Failed to provision hello key: {:?}\n{}",
                                    e, "Create a PIN to use in place of passwords."
                                ),
                            }),
                            AuthCacheAction::None,
                        ));
                    }
                );
                keystore
                    .insert_tagged_hsm_key(&hello_tag, &hello_key)
                    .map_err(|e| {
                        error!("Failed to provision hello key: {:?}", e);
                        IdpError::Tpm
                    })?;

                auth_and_validate_hello_key!(hello_key, pin)
            }
            (_, PamAuthRequest::Pin { cred }) => {
                let hello_tag = self.fetch_hello_key_tag(account_id);
                let hello_key = keystore
                    .get_tagged_hsm_key(&hello_tag)
                    .map_err(|e| {
                        error!("Failed fetching hello key from keystore: {:?}", e);
                        IdpError::BadRequest
                    })?
                    .ok_or_else(|| {
                        error!("Authentication failed. Hello key missing.");
                        IdpError::BadRequest
                    })?;

                auth_and_validate_hello_key!(hello_key, cred)
            }
            (change_password, PamAuthRequest::Password { mut cred }) => {
                if let AuthCredHandler::ChangePassword { old_cred } = change_password {
                    // Report errors, but don't bail out. If the password change fails,
                    // we'll make another run at it in a moment.
                    let _ = net_down_check!(
                        self.client
                            .write()
                            .await
                            .handle_password_change(account_id, old_cred, &cred)
                            .await,
                        Ok(_) => {},
                        Err(e) => {
                            error!("Failed to change user password: {:?}", e);
                            cred = old_cred.to_string();
                        }
                    );
                }
                // Always attempt to force MFA when enrolling the device, otherwise
                // the device object will not have the MFA claim. If we are already
                // enrolled but creating a new Hello Pin, we follow the same process,
                // since only an enrollment token can be exchanged for a PRT (which
                // will be needed to enroll the Hello Pin).
                let mut opts = vec![];
                // Prohibit Fido over ssh (since it can't work)
                if service != "ssh" {
                    opts.push(AuthOption::Fido);
                }
                // If SFA is enabled, disable the DAG fallback, otherwise SFA users
                // will always be prompted for DAG.
                let sfa_enabled = self.config.read().await.get_enable_sfa_fallback();
                if sfa_enabled {
                    opts.push(AuthOption::NoDAGFallback);
                }
                let mresp = self
                    .client
                    .write()
                    .await
                    .initiate_acquire_token_by_mfa_flow_for_device_enrollment(
                        account_id,
                        Some(&cred),
                        &opts,
                        None,
                    )
                    .await;
                // We need to wait to handle the response until after we've released
                // the write lock on the client, otherwise we will deadlock.
                let resp = net_down_check!(mresp,
                    Ok(resp) => resp,
                    Err(e) => {
                        // If SFA is disabled, we need to skip the SFA fallback.
                        let mtoken = if sfa_enabled {
                            // If we got an AADSTSError, then we don't want to
                            // perform a fallback, since the authentication
                            // legitimately failed.
                            if let MsalError::AADSTSError(ref e) = e {
                                // If the error is just requesting MFA (since we demanded it
                                // in the previous call), then continue with the SFA fallback.
                                // AADSTS50072: UserStrongAuthEnrollmentRequiredInterrupt
                                // AADSTS50074: UserStrongAuthClientAuthNRequiredInterrupt
                                // AADSTS50076: UserStrongAuthClientAuthNRequired
                                if ![50072, 50074, 50076].contains(&e.code) {
                                    error!(
                                        "Skipping SFA fallback because authentication failed: {:?}",
                                        e
                                    );
                                    return Ok((AuthResult::Denied(e.to_string()), AuthCacheAction::None));
                                }
                            }
                            // We can only do a password auth for an enrolled device
                            if self.is_domain_joined(keystore).await {
                                warn!("MFA auth failed, falling back to SFA: {:?}", e);
                                // Again, we need to wait to handle the response until after
                                // we've released the write lock on the client, otherwise we
                                // will deadlock.
                                let res = self
                                    .client
                                    .write()
                                    .await
                                    .acquire_token_by_username_password(
                                        account_id,
                                        &cred,
                                        vec![],
                                        Some("https://graph.microsoft.com".to_string()),
                                        None,
                                        tpm,
                                        machine_key,
                                    )
                                    .await;
                                net_down_check!(res,
                                    Ok(token) => Ok(token),
                                    Err(e) => {
                                        if let MsalError::ChangePassword = e {
                                            // The user needs to set a new password.
                                            *cred_handler =
                                                AuthCredHandler::ChangePassword { old_cred: cred };
                                            return Ok((
                                                AuthResult::Next(AuthRequest::ChangePassword {
                                                    msg: "Update your password\n\
                                                         You need to update your password because this is\n\
                                                         the first time you are signing in, or because your\n\
                                                         password has expired.".to_string(),
                                                }),
                                                AuthCacheAction::None,
                                            ));
                                        } else {
                                            Err(e)
                                        }
                                    }
                                )
                            } else {
                                error!("Single factor authentication is only permitted on an enrolled host: {:?}", e);
                                return Ok((AuthResult::Denied(e.to_string()), AuthCacheAction::None));
                            }
                        } else {
                            error!("{:?}", e);
                            return Ok((AuthResult::Denied(e.to_string()), AuthCacheAction::None));
                        };
                        let token = match mtoken {
                            Ok(token) => token,
                            Err(e) => {
                                error!("{:?}", e);
                                return Ok((AuthResult::Denied(e.to_string()), AuthCacheAction::None));
                            }
                        };
                        let token2 = enroll_and_obtain_enrolled_token!(token);
                        return match self.token_validate(account_id, &token2).await {
                            Ok(AuthResult::Success { token }) => {
                                // STOP! If we just enrolled with an SFA token, then we
                                // need to bail out here and refuse Hello enrollment
                                // (we can't enroll in Hello with an SFA token).
                                return Ok((
                                    AuthResult::Success { token },
                                    AuthCacheAction::PasswordHashUpdate { cred },
                                ));
                            }
                            Ok(auth_result) => Ok((auth_result, AuthCacheAction::None)),
                            Err(e) => Err(e),
                        };
                    }
                );
                match resp.mfa_method.as_str() {
                    "FidoKey" => {
                        let fido_challenge =
                            resp.fido_challenge.clone().ok_or(IdpError::BadRequest)?;

                        let fido_allow_list =
                            resp.fido_allow_list.clone().ok_or(IdpError::BadRequest)?;
                        *cred_handler = AuthCredHandler::MFA {
                            flow: resp,
                            password: Some(cred),
                        };
                        return Ok((
                            AuthResult::Next(AuthRequest::Fido {
                                fido_allow_list,
                                fido_challenge,
                            }),
                            /* An MFA auth cannot cache the password. This would
                             * lead to a potential downgrade to SFA attack (where
                             * the attacker auths with a stolen password, then
                             * disconnects the network to complete the auth). */
                            AuthCacheAction::None,
                        ));
                    }
                    "PhoneAppOTP" | "OneWaySMS" | "ConsolidatedTelephony" => {
                        let msg = resp.msg.clone();
                        *cred_handler = AuthCredHandler::MFA {
                            flow: resp,
                            password: Some(cred),
                        };
                        return Ok((
                            AuthResult::Next(AuthRequest::MFACode { msg }),
                            /* An MFA auth cannot cache the password. This would
                             * lead to a potential downgrade to SFA attack (where
                             * the attacker auths with a stolen password, then
                             * disconnects the network to complete the auth). */
                            AuthCacheAction::None,
                        ));
                    }
                    _ => {
                        let msg = resp.msg.clone();
                        let polling_interval = resp.polling_interval.unwrap_or(5000);
                        *cred_handler = AuthCredHandler::MFA {
                            flow: resp,
                            password: Some(cred),
                        };
                        return Ok((
                            AuthResult::Next(AuthRequest::MFAPoll {
                                msg,
                                // Kanidm pam expects a polling_interval in
                                // seconds, not milliseconds.
                                polling_interval: polling_interval / 1000,
                            }),
                            /* An MFA auth cannot cache the password. This would
                             * lead to a potential downgrade to SFA attack (where
                             * the attacker auths with a stolen password, then
                             * disconnects the network to complete the auth). */
                            AuthCacheAction::None,
                        ));
                    }
                }
            }
            (
                AuthCredHandler::MFA {
                    ref mut flow,
                    password,
                },
                PamAuthRequest::MFACode { cred },
            ) => {
                let token = net_down_check!(
                    self.client
                        .write()
                        .await
                        .acquire_token_by_mfa_flow(account_id, Some(&cred), None, flow)
                        .await,
                    Ok(token) => token,
                    Err(e) => {
                        if let MsalError::ChangePassword = e {
                            if let Some(old_cred) = password {
                                // The user needs to set a new password.
                                *cred_handler = AuthCredHandler::ChangePassword {
                                    old_cred: old_cred.to_string(),
                                };
                                return Ok((
                                    AuthResult::Next(AuthRequest::ChangePassword {
                                        msg: "Update your password\n\
                                             You need to update your password because this is\n\
                                             the first time you are signing in, or because your\n\
                                             password has expired."
                                            .to_string(),
                                    }),
                                    AuthCacheAction::None,
                                ));
                            } else {
                                error!("{:?}", e);
                                return Ok((AuthResult::Denied(e.to_string()), AuthCacheAction::None));
                            }
                        } else {
                            error!("{:?}", e);
                            return Ok((AuthResult::Denied(e.to_string()), AuthCacheAction::None));
                        }
                    }
                );
                let token2 = enroll_and_obtain_enrolled_token!(token);
                match self.token_validate(account_id, &token2).await {
                    Ok(AuthResult::Success { token: token3 }) => {
                        // Skip Hello enrollment if it is disabled by config
                        let hello_enabled = self.config.read().await.get_enable_hello();
                        // Skip Hello enrollment if the token doesn't have the ngcmfa amr
                        let amr_ngcmfa = token2.amr_ngcmfa().map_err(|e| {
                            error!("{:?}", e);
                            IdpError::NotFound
                        })?;
                        if !hello_enabled || !amr_ngcmfa {
                            info!("Skipping Hello enrollment because it is disabled");
                            return Ok((
                                AuthResult::Success { token: token3 },
                                AuthCacheAction::None,
                            ));
                        }

                        // Setup Windows Hello
                        *cred_handler = AuthCredHandler::SetupPin { token };
                        return Ok((
                            AuthResult::Next(AuthRequest::SetupPin {
                                msg: format!(
                                    "Set up a PIN\n {}{}",
                                    "A Hello PIN is a fast, secure way to sign",
                                    "in to your device, apps, and services."
                                ),
                            }),
                            AuthCacheAction::None,
                        ));
                    }
                    Ok(auth_result) => Ok((auth_result, AuthCacheAction::None)),
                    Err(e) => Err(e),
                }
            }
            (
                AuthCredHandler::MFA {
                    ref mut flow,
                    password,
                },
                PamAuthRequest::MFAPoll { poll_attempt },
            ) => {
                let max_poll_attempts = flow.max_poll_attempts.unwrap_or(180);
                if poll_attempt > max_poll_attempts {
                    error!("MFA polling timed out");
                    return Err(IdpError::BadRequest);
                }
                let token = net_down_check!(
                    self.client
                        .write()
                        .await
                        .acquire_token_by_mfa_flow(account_id, None, Some(poll_attempt), flow)
                        .await,
                    Ok(token) => token,
                    Err(e) => match e {
                        MsalError::ChangePassword => {
                            if let Some(old_cred) = password {
                                // The user needs to set a new password.
                                *cred_handler = AuthCredHandler::ChangePassword {
                                    old_cred: old_cred.to_string(),
                                };
                                return Ok((
                                    AuthResult::Next(AuthRequest::ChangePassword {
                                        msg: "Update your password\n\
                                             You need to update your password because this is\n\
                                             the first time you are signing in, or because your\n\
                                             password has expired."
                                            .to_string(),
                                    }),
                                    AuthCacheAction::None,
                                ));
                            } else {
                                error!("{:?}", e);
                                return Ok((AuthResult::Denied(e.to_string()), AuthCacheAction::None));
                            }
                        }
                        MsalError::MFAPollContinue => {
                            return Ok((
                                AuthResult::Next(AuthRequest::MFAPollWait),
                                AuthCacheAction::None,
                            ));
                        }
                        e => {
                            error!("{:?}", e);
                            return Ok((AuthResult::Denied(e.to_string()), AuthCacheAction::None));
                        }
                    }
                );
                let token2 = enroll_and_obtain_enrolled_token!(token);
                match self.token_validate(account_id, &token2).await {
                    Ok(AuthResult::Success { token: token3 }) => {
                        // Skip Hello enrollment if it is disabled by config
                        let hello_enabled = self.config.read().await.get_enable_hello();
                        // Skip Hello enrollment if the token doesn't have the ngcmfa amr
                        let amr_ngcmfa = token2.amr_ngcmfa().map_err(|e| {
                            error!("{:?}", e);
                            IdpError::NotFound
                        })?;
                        if !hello_enabled || !amr_ngcmfa {
                            info!("Skipping Hello enrollment because it is disabled");
                            return Ok((
                                AuthResult::Success { token: token3 },
                                AuthCacheAction::None,
                            ));
                        }

                        // Setup Windows Hello
                        *cred_handler = AuthCredHandler::SetupPin { token };
                        return Ok((
                            AuthResult::Next(AuthRequest::SetupPin {
                                msg: format!(
                                    "Set up a PIN\n {}{}",
                                    "A Hello PIN is a fast, secure way to sign",
                                    "in to your device, apps, and services."
                                ),
                            }),
                            AuthCacheAction::None,
                        ));
                    }
                    Ok(auth_result) => Ok((auth_result, AuthCacheAction::None)),
                    Err(e) => Err(e),
                }
            }
            (
                AuthCredHandler::MFA {
                    ref mut flow,
                    password,
                },
                PamAuthRequest::Fido { assertion },
            ) => {
                let token = net_down_check!(
                    self.client
                        .write()
                        .await
                        .acquire_token_by_mfa_flow(account_id, Some(&assertion), None, flow)
                        .await,
                    Ok(token) => token,
                    Err(e) => {
                        if let MsalError::ChangePassword = e {
                            if let Some(old_cred) = password {
                                // The user needs to set a new password.
                                *cred_handler = AuthCredHandler::ChangePassword {
                                    old_cred: old_cred.to_string(),
                                };
                                return Ok((
                                    AuthResult::Next(AuthRequest::ChangePassword {
                                        msg: "Update your password\n\
                                             You need to update your password because this is\n\
                                             the first time you are signing in, or because your\n\
                                             password has expired."
                                            .to_string(),
                                    }),
                                    AuthCacheAction::None,
                                ));
                            } else {
                                error!("{:?}", e);
                                return Ok((AuthResult::Denied(e.to_string()), AuthCacheAction::None));
                            }
                        } else {
                            error!("{:?}", e);
                            return Ok((AuthResult::Denied(e.to_string()), AuthCacheAction::None));
                        }
                    }
                );
                let token2 = enroll_and_obtain_enrolled_token!(token);
                match self.token_validate(account_id, &token2).await {
                    Ok(AuthResult::Success { token: token3 }) => {
                        // Skip Hello enrollment if it is disabled by config
                        let hello_enabled = self.config.read().await.get_enable_hello();
                        if !hello_enabled {
                            info!("Skipping Hello enrollment because it is disabled");
                            return Ok((
                                AuthResult::Success { token: token3 },
                                AuthCacheAction::None,
                            ));
                        }

                        // Setup Windows Hello
                        *cred_handler = AuthCredHandler::SetupPin { token };
                        return Ok((
                            AuthResult::Next(AuthRequest::SetupPin {
                                msg: format!(
                                    "Set up a PIN\n {}{}",
                                    "A Hello PIN is a fast, secure way to sign",
                                    "in to your device, apps, and services."
                                ),
                            }),
                            AuthCacheAction::None,
                        ));
                    }
                    Ok(auth_result) => Ok((auth_result, AuthCacheAction::None)),
                    Err(e) => Err(e),
                }
            }
            _ => {
                error!("Unexpected AuthCredHandler and PamAuthRequest pairing");
                Err(IdpError::NotFound)
            }
        }
    }

    #[instrument(skip(self, _token, keystore))]
    async fn unix_user_offline_auth_init<D: KeyStoreTxn + Send>(
        &self,
        account_id: &str,
        _token: Option<&UserToken>,
        keystore: &mut D,
    ) -> Result<(AuthRequest, AuthCredHandler), IdpError> {
        let hello_tag = self.fetch_hello_key_tag(account_id);
        let hello_key: Option<LoadableIdentityKey> =
            keystore.get_tagged_hsm_key(&hello_tag).map_err(|e| {
                error!("Failed fetching hello key from keystore: {:?}", e);
                IdpError::BadRequest
            })?;
        let sfa_enabled = self.config.read().await.get_enable_sfa_fallback();
        // We only have 2 options when performing an offline auth; Hello PIN,
        // or cached password for SFA users. If neither option is available,
        // we should respond with a resonable error indicating how to proceed.
        if hello_key.is_some() {
            Ok((AuthRequest::Pin, AuthCredHandler::None))
        } else if sfa_enabled {
            Ok((AuthRequest::Password, AuthCredHandler::None))
        } else {
            Ok((
                AuthRequest::InitDenied {
                    msg: "Online authentication is impossible while the device is offline."
                        .to_string(),
                },
                AuthCredHandler::None,
            ))
        }
    }

    #[instrument(skip(
        self,
        token,
        cred_handler,
        pam_next_req,
        keystore,
        tpm,
        machine_key,
        _online_at_init
    ))]
    async fn unix_user_offline_auth_step<D: KeyStoreTxn + Send>(
        &self,
        account_id: &str,
        token: &UserToken,
        cred_handler: &mut AuthCredHandler,
        pam_next_req: PamAuthRequest,
        keystore: &mut D,
        tpm: &mut tpm::BoxedDynTpm,
        machine_key: &tpm::MachineKey,
        _online_at_init: bool,
    ) -> Result<AuthResult, IdpError> {
        match (&cred_handler, pam_next_req) {
            (_, PamAuthRequest::Pin { cred }) => {
                let hello_tag = self.fetch_hello_key_tag(account_id);
                let hello_key: LoadableIdentityKey = keystore
                    .get_tagged_hsm_key(&hello_tag)
                    .map_err(|e| {
                        error!("Failed fetching hello key from keystore: {:?}", e);
                        IdpError::BadRequest
                    })?
                    .ok_or_else(|| {
                        error!("Authentication failed. Hello key missing.");
                        IdpError::BadRequest
                    })?;

                let pin = PinValue::new(&cred).map_err(|e| {
                    error!("Failed setting pin value: {:?}", e);
                    IdpError::Tpm
                })?;
                match tpm.identity_key_load(machine_key, Some(&pin), &hello_key) {
                    Ok(_) => Ok(AuthResult::Success {
                        token: token.clone(),
                    }),
                    Err(e) => {
                        error!("{:?}", e);
                        Ok(AuthResult::Denied(format!("TPM error: {:?}", e)))
                    }
                }
            }
            _ => Err(IdpError::BadRequest),
        }
    }

    async fn unix_group_get(
        &self,
        _id: &Id,
        _tpm: &mut tpm::BoxedDynTpm,
    ) -> Result<GroupToken, IdpError> {
        /* AAD doesn't permit group listing (must use cache entries from auth) */
        Err(IdpError::BadRequest)
    }

    async fn get_cachestate(&self, _account_id: Option<&str>) -> CacheState {
        (*self.state.lock().await).clone()
    }
}

impl HimmelblauProvider {
    #[instrument(level = "debug", skip_all)]
    async fn delayed_init(&self) -> Result<(), IdpError> {
        // The purpose of this function is to delay initialization as long as
        // possible. This permits the daemon to start, without requiring we be
        // connected to the internet. This way we can send messages to the user
        // via PAM indicating that the network is down.
        let init = *self.init.read().await;
        if !init {
            // Send the federation provider request, if necessary. If these were
            // cached previously, then a network connection is not necessary at
            // this moment. If they were not cached, and supplied to the graph
            // object, then we require a network connection now.
            let tenant_id = self.graph.tenant_id().await.map_err(|e| {
                error!("Failed discovering the tenant_id: {}", e);
                IdpError::BadRequest
            })?;
            let authority_host = self.graph.authority_host().await.map_err(|e| {
                error!("Failed discovering the authority_host: {}", e);
                IdpError::BadRequest
            })?;
            let graph_url = self.graph.graph_url().await.map_err(|e| {
                error!("Failed discovering the graph_url: {}", e);
                IdpError::BadRequest
            })?;

            // Initialize the idmap range
            let cfg = self.config.read().await;
            let range = cfg.get_idmap_range(&self.domain);
            let mut idmap = self.idmap.write().await;
            idmap
                .add_gen_domain(&self.domain, &tenant_id, range)
                .map_err(|e| {
                    error!("Failed adding the idmap domain: {}", e);
                    IdpError::BadRequest
                })?;
            drop(cfg);

            // Set the authority on the app
            let authority_url = format!("https://{}/{}", authority_host, tenant_id);
            self.client
                .write()
                .await
                .set_authority(&authority_url)
                .map_err(|e| {
                    error!("Failed setting the authority_url: {}", e);
                    IdpError::BadRequest
                })?;

            // Mark the provider as initialized
            *self.init.write().await = true;

            // Cache the federation provider responses
            let mut cfg = self.config.write().await;
            cfg.set(&self.domain, "tenant_id", &tenant_id);
            debug!(
                "Setting domain {} config tenant_id to {}",
                self.domain, tenant_id
            );
            cfg.set(&self.domain, "authority_host", &authority_host);
            debug!(
                "Setting domain {} config authority_host to {}",
                self.domain, authority_host
            );
            cfg.set(&self.domain, "graph_url", &graph_url);
            debug!(
                "Setting domain {} config graph_url to {}",
                self.domain, graph_url
            );
            if let Err(e) = cfg.write_server_config() {
                error!("Failed to write federation provider configuration: {:?}", e);
            }
        }
        Ok(())
    }

    #[instrument(level = "debug", skip_all)]
    async fn attempt_online(&self, _tpm: &mut tpm::BoxedDynTpm, now: SystemTime) -> bool {
        let cfg = self.config.read().await;
        let authority_host = self
            .graph
            .authority_host()
            .await
            .unwrap_or(cfg.get_authority_host(&self.domain));
        match reqwest::get(format!("https://{}", authority_host)).await {
            Ok(resp) => {
                if resp.status().is_success() {
                    debug!("provider is now online");
                    let mut state = self.state.lock().await;
                    *state = CacheState::Online;
                    return true;
                } else {
                    error!("Provider online failed: {}", resp.status());
                    let mut state = self.state.lock().await;
                    *state = CacheState::OfflineNextCheck(now + OFFLINE_NEXT_CHECK);
                    return false;
                }
            }
            Err(err) => {
                error!(?err, "Provider online failed");
                let mut state = self.state.lock().await;
                *state = CacheState::OfflineNextCheck(now + OFFLINE_NEXT_CHECK);
                return false;
            }
        }
    }

    fn fetch_hello_key_tag(&self, account_id: &str) -> String {
        format!("{}/hello", account_id)
    }

    fn fetch_cert_key_tag(&self) -> String {
        format!("{}/certificate", self.domain)
    }

    fn fetch_tranport_key_tag(&self) -> String {
        format!("{}/transport", self.domain)
    }

    fn fetch_loadable_transport_key_from_keystore<D: KeyStoreTxn + Send>(
        &self,
        keystore: &mut D,
    ) -> Result<Option<LoadableMsOapxbcRsaKey>, IdpError> {
        let transport_tag = self.fetch_tranport_key_tag();
        let loadable_id_key: Option<LoadableMsOapxbcRsaKey> = keystore
            .get_tagged_hsm_key(&transport_tag)
            .map_err(|ks_err| {
                error!(?ks_err);
                IdpError::KeyStore
            })?;

        Ok(loadable_id_key)
    }

    fn fetch_loadable_cert_key_from_keystore<D: KeyStoreTxn + Send>(
        &self,
        keystore: &mut D,
    ) -> Result<Option<LoadableIdentityKey>, IdpError> {
        let csr_tag = self.fetch_cert_key_tag();
        let loadable_id_key: Option<LoadableIdentityKey> =
            keystore.get_tagged_hsm_key(&csr_tag).map_err(|ks_err| {
                error!(?ks_err);
                IdpError::KeyStore
            })?;

        Ok(loadable_id_key)
    }

    async fn token_validate(
        &self,
        account_id: &str,
        token: &UnixUserToken,
    ) -> Result<AuthResult, IdpError> {
        match &token.access_token {
            Some(_) => {
                /* Fixes bug#37: MFA can respond with different user than requested.
                 * Azure resource names are case insensitive.
                 */
                let spn = token.spn().map_err(|e| {
                    error!("Failed fetching user spn: {:?}", e);
                    IdpError::BadRequest
                })?;
                if account_id.to_string().to_lowercase() != spn.to_string().to_lowercase() {
                    let msg = format!(
                        "Authenticated user {} does not match requested user {}",
                        spn, account_id
                    );
                    error!(msg);
                    return Ok(AuthResult::Denied(msg));
                }
                info!("Authentication successful for user '{}'", account_id);
                // If an encrypted PRT is present, store it in the mem cache
                if let Some(prt) = &token.prt {
                    self.refresh_cache.add(account_id, prt).await;
                }
                Ok(AuthResult::Success {
                    token: self.user_token_from_unix_user_token(token).await?,
                })
            }
            None => {
                info!("Authentication failed for user '{}'", account_id);
                Err(IdpError::NotFound)
            }
        }
    }

    async fn user_token_from_unix_user_token(
        &self,
        value: &UnixUserToken,
    ) -> Result<UserToken, IdpError> {
        let config = self.config.read().await;
        let mut groups: Vec<GroupToken>;
        let posix_attrs: HashMap<String, String>;
        let spn = match value.spn() {
            Ok(spn) => spn,
            Err(e) => {
                debug!("Failed fetching user spn: {:?}", e);
                return Err(IdpError::BadRequest);
            }
        };
        let uuid = match value.uuid() {
            Ok(uuid) => uuid,
            Err(e) => {
                debug!("Failed fetching user uuid: {:?}", e);
                return Err(IdpError::BadRequest);
            }
        };
        match &value.access_token {
            Some(access_token) => {
                groups = match self.graph.request_user_groups(access_token).await {
                    Ok(groups) => {
                        let mut gt_groups = vec![];
                        for g in groups {
                            match self.group_token_from_directory_object(g).await {
                                Ok(group) => gt_groups.push(group),
                                Err(e) => {
                                    debug!("Failed fetching group for user {}: {}", &spn, e)
                                }
                            };
                        }
                        gt_groups
                    }
                    Err(_e) => {
                        debug!("Failed fetching user groups for {}", &spn);
                        vec![]
                    }
                };
                posix_attrs = if config.get_id_attr_map() == IdAttr::Rfc2307 {
                    match self
                        .graph
                        .fetch_user_extension_attributes(
                            access_token,
                            vec![
                                "uidNumber",
                                "gidNumber",
                                "loginShell",
                                "gecos",
                                "unixHomeDirectory",
                            ],
                        )
                        .await
                    {
                        Ok(posix_attrs) => posix_attrs,
                        Err(e) => {
                            debug!("Failed fetching user posix attributes: {:?}", e);
                            HashMap::new()
                        }
                    }
                } else {
                    HashMap::new()
                };
            }
            None => {
                debug!("Failed fetching user groups for {}", &spn);
                groups = vec![];
                posix_attrs = HashMap::new();
            }
        };
        let valid = true;
        let idmap = self.idmap.read().await;
        let uidnumber = match config.get_id_attr_map() {
            IdAttr::Uuid => idmap
                .object_id_to_unix_id(
                    &self.graph.tenant_id().await.map_err(|e| {
                        error!("{:?}", e);
                        IdpError::BadRequest
                    })?,
                    &uuid,
                )
                .map_err(|e| {
                    error!("{:?}", e);
                    IdpError::BadRequest
                })?,
            IdAttr::Name => idmap
                .gen_to_unix(
                    &self.graph.tenant_id().await.map_err(|e| {
                        error!("{:?}", e);
                        IdpError::BadRequest
                    })?,
                    &spn,
                )
                .map_err(|e| {
                    error!("{:?}", e);
                    IdpError::BadRequest
                })?,
<<<<<<< HEAD
            #[cfg(not(feature = "no_sssd_idmap"))]
            IdAttr::Name => idmap.gen_to_unix(&self.tenant_id, &spn).map_err(|e| {
                error!("{:?}", e);
                IdpError::BadRequest
            })?,
=======
>>>>>>> 2460eb5a
            IdAttr::Rfc2307 => match posix_attrs.get("uidNumber") {
                Some(uid_number) => uid_number.parse::<u32>().map_err(|e| {
                    error!(
                        "Invalid uidNumber ('{}') synced from on-prem AD: {:?}",
                        uid_number, e
                    );
                    IdpError::BadRequest
                })?,
                None => {
                    error!("User {} has no uidNumber defined in the directory!", spn);
                    return Err(IdpError::BadRequest);
                }
            },
        };

        // Utilize the existing primary group if set
        let gidnumber = if let Some(gid_number) = posix_attrs.get("gidNumber") {
            gid_number.parse::<u32>().map_err(|e| {
                error!(
                    "Invalid gidNumber ('{}') synced from on-prem AD: {:?}",
                    gid_number, e
                );
                IdpError::BadRequest
            })?
        } else {
            // Otherwise add a fake primary group
            groups.push(GroupToken {
                name: spn.clone(),
                spn: spn.clone(),
                uuid,
                gidnumber: uidnumber,
            });
            uidnumber
        };

        let displayname = match posix_attrs.get("gecos") {
            Some(gecos) => gecos.clone(),
            None => value.id_token.name.clone(),
        };

        let shell = match posix_attrs.get("loginShell") {
            Some(login_shell) => login_shell.clone(),
            None => config.get_shell(Some(&self.domain)),
        };

        if posix_attrs.contains_key("unixHomeDirectory") {
            // TODO: Implement homedir mapping
            warn!("Himmelblau did not map unixHomeDirectory from Azure Entra Connector sync for user {}", spn);
        }

        Ok(UserToken {
            name: spn.clone(),
            spn: spn.clone(),
            uuid,
            real_gidnumber: Some(gidnumber),
            gidnumber: uidnumber,
            displayname,
            shell: Some(shell),
            groups,
            tenant_id: Some(
                Uuid::parse_str(&self.graph.tenant_id().await.map_err(|e| {
                    error!("{:?}", e);
                    IdpError::BadRequest
                })?)
                .map_err(|e| {
                    error!("{:?}", e);
                    IdpError::BadRequest
                })?,
            ),
            valid,
        })
    }

    async fn group_token_from_directory_object(
        &self,
        value: DirectoryObject,
    ) -> Result<GroupToken> {
        let config = self.config.read().await;
        let name = match value.display_name {
            Some(name) => name,
            None => value.id.clone(),
        };
        let id =
            Uuid::parse_str(&value.id).map_err(|e| anyhow!("Failed parsing user uuid: {}", e))?;
        let idmap = self.idmap.read().await;
        let gidnumber = match config.get_id_attr_map() {
            IdAttr::Uuid => idmap
                .object_id_to_unix_id(
                    &self
                        .graph
                        .tenant_id()
                        .await
                        .map_err(|e| anyhow!("{:?}", e))?,
                    &id,
                )
                .map_err(|e| anyhow!("Failed fetching gid for {}: {:?}", id, e))?,
            #[cfg(not(feature = "no_sssd_idmap"))]
            IdAttr::Name => idmap
                .gen_to_unix(
                    &self
                        .graph
                        .tenant_id()
                        .await
                        .map_err(|e| anyhow!("{:?}", e))?,
                    &name,
                )
                .map_err(|e| anyhow!("Failed fetching gid for {}: {:?}", name, e))?,
            IdAttr::Rfc2307 => match value.extension_attrs.get("gidNumber") {
                Some(gid_number) => gid_number.parse::<u32>().map_err(|e| {
                    anyhow!(
                        "Invalid gidNumber ('{}') synced from on-prem AD: {:?}",
                        gid_number,
                        e
                    )
                })?,
                None => match config.get_rfc2307_group_fallback_map() {
                    Some(IdAttr::Uuid) => idmap
                        .object_id_to_unix_id(
                            &self
                                .graph
                                .tenant_id()
                                .await
                                .map_err(|e| anyhow!("{:?}", e))?,
                            &id,
                        )
                        .map_err(|e| anyhow!("Failed fetching gid for {}: {:?}", id, e))?,
                    #[cfg(not(feature = "no_sssd_idmap"))]
                    Some(IdAttr::Name) => idmap
                        .gen_to_unix(
                            &self
                                .graph
                                .tenant_id()
                                .await
                                .map_err(|e| anyhow!("{:?}", e))?,
                            &name,
                        )
                        .map_err(|e| anyhow!("Failed fetching gid for {}: {:?}", name, e))?,
                    Some(_) | None => {
                        return Err(anyhow!(
                            "Group {} has no gidNumber defined in the directory and no fallback was set!",
                            name
                        ));
                    }
                },
            },
        };

        Ok(GroupToken {
            name: name.clone(),
            spn: name.to_string(),
            uuid: id,
            gidnumber,
        })
    }

    async fn join_domain<D: KeyStoreTxn + Send>(
        &self,
        tpm: &mut tpm::BoxedDynTpm,
        token: &UnixUserToken,
        keystore: &mut D,
        machine_key: &tpm::MachineKey,
    ) -> Result<(), MsalError> {
        /* If not already joined, join the domain now. */
        let attrs = EnrollAttrs::new(self.domain.clone(), None, None, None, None)?;
        match self
            .client
            .write()
            .await
            .enroll_device(&token.refresh_token, attrs, tpm, machine_key)
            .await
        {
            Ok((new_loadable_transport_key, new_loadable_cert_key, device_id)) => {
                info!("Joined domain {} with device id {}", self.domain, device_id);
                // Store the new_loadable_cert_key in the keystore
                let csr_tag = self.fetch_cert_key_tag();
                if let Err(e) = keystore.insert_tagged_hsm_key(&csr_tag, &new_loadable_cert_key) {
                    return Err(MsalError::TPMFail(format!(
                        "Failed to join the domain: {:?}",
                        e
                    )));
                }
                // Store the new_loadable_transport_key
                let transport_tag = self.fetch_tranport_key_tag();
                if let Err(e) =
                    keystore.insert_tagged_hsm_key(&transport_tag, &new_loadable_transport_key)
                {
                    return Err(MsalError::TPMFail(format!(
                        "Failed to join the domain: {:?}",
                        e
                    )));
                }
                let mut config = self.config.write().await;
                config.set(&self.domain, "device_id", &device_id);
                debug!(
                    "Setting domain {} config device_id to {}",
                    self.domain, &device_id
                );
                if let Err(e) = config.write_server_config() {
                    return Err(MsalError::GeneralFailure(format!(
                        "Failed to write domain join configuration: {:?}",
                        e
                    )));
                }
                Ok(())
            }
            Err(e) => Err(e),
        }
    }

    async fn is_domain_joined<D: KeyStoreTxn + Send>(&self, keystore: &mut D) -> bool {
        /* If we have access to tpm keys, and the domain device_id is
         * configured, we'll assume we are domain joined. */
        let config = self.config.read().await;
        if config.get(&self.domain, "device_id").is_none() {
            return false;
        }
        let transport_key = match self.fetch_loadable_transport_key_from_keystore(keystore) {
            Ok(transport_key) => transport_key,
            Err(_) => return false,
        };
        if transport_key.is_none() {
            return false;
        }
        let cert_key = match self.fetch_loadable_cert_key_from_keystore(keystore) {
            Ok(cert_key) => cert_key,
            Err(_) => return false,
        };
        if cert_key.is_none() {
            return false;
        }
        true
    }
}<|MERGE_RESOLUTION|>--- conflicted
+++ resolved
@@ -2143,6 +2143,7 @@
                     error!("{:?}", e);
                     IdpError::BadRequest
                 })?,
+            #[cfg(not(feature = "no_sssd_idmap"))]
             IdAttr::Name => idmap
                 .gen_to_unix(
                     &self.graph.tenant_id().await.map_err(|e| {
@@ -2155,14 +2156,6 @@
                     error!("{:?}", e);
                     IdpError::BadRequest
                 })?,
-<<<<<<< HEAD
-            #[cfg(not(feature = "no_sssd_idmap"))]
-            IdAttr::Name => idmap.gen_to_unix(&self.tenant_id, &spn).map_err(|e| {
-                error!("{:?}", e);
-                IdpError::BadRequest
-            })?,
-=======
->>>>>>> 2460eb5a
             IdAttr::Rfc2307 => match posix_attrs.get("uidNumber") {
                 Some(uid_number) => uid_number.parse::<u32>().map_err(|e| {
                     error!(

---
name: NixOS-CI

# Trigger the workflow on push or pull request
on:
  pull_request:
    branches:
      - main

permissions:
  contents: read

jobs:
  nixos:
    runs-on: ubuntu-latest
    steps:
    - name: Harden the runner (Audit all outbound calls)
      uses: step-security/harden-runner@f4a75cfd619ee5ce8d5b864b0d183aff3c69b55a # v2.13.1
      with:
        egress-policy: audit

<<<<<<< HEAD
    - uses: actions/checkout@08eba0b27e820071cde6df949e0beb9ba4906955 # v4.3.0
=======
    - uses: actions/checkout@08c6903cd8c0fde910a37f88322edcfb5dd907a8 # v5.0.0
>>>>>>> fdc90935
    - uses: cachix/install-nix-action@a809471b5c7c913aa67bec8f459a11a0decc3fce # v31.6.2
      with:
        extra_nix_config: experimental-features = nix-command flakes
    - run: nix flake check
    - run: nix build --max-jobs 1 ".#himmelblau" ".#himmelblau-desktop"<|MERGE_RESOLUTION|>--- conflicted
+++ resolved
@@ -19,11 +19,7 @@
       with:
         egress-policy: audit
 
-<<<<<<< HEAD
-    - uses: actions/checkout@08eba0b27e820071cde6df949e0beb9ba4906955 # v4.3.0
-=======
     - uses: actions/checkout@08c6903cd8c0fde910a37f88322edcfb5dd907a8 # v5.0.0
->>>>>>> fdc90935
     - uses: cachix/install-nix-action@a809471b5c7c913aa67bec8f459a11a0decc3fce # v31.6.2
       with:
         extra_nix_config: experimental-features = nix-command flakes
